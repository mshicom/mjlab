--- conflicted
+++ resolved
@@ -166,22 +166,7 @@
     task, cfg=cfg.env, device=device, render_mode="rgb_array" if cfg.video and ctx.is_main_process else None
   )
 
-  resume_path = (
-    get_checkpoint_path(log_root_path, cfg.agent.load_run, cfg.agent.load_checkpoint)
-    if cfg.agent.resume
-    else None
-  )
-
-<<<<<<< HEAD
   if cfg.video and ctx.is_main_process:
-    video_kwargs = {
-      "video_folder": os.path.join(log_dir, "videos", "train"),
-      "step_trigger": lambda step: step % cfg.video_interval == 0,
-      "video_length": cfg.video_length,
-      "disable_logger": True,
-    }
-=======
-  if cfg.video:
     env = gym.wrappers.RecordVideo(
       env,
       video_folder=os.path.join(log_dir, "videos", "train"),
@@ -189,7 +174,7 @@
       video_length=cfg.video_length,
       disable_logger=True,
     )
->>>>>>> 50661951
+
     print("[INFO] Recording videos during training.")
 
   env = RslRlVecEnvWrapper(env, clip_actions=cfg.agent.clip_actions)
